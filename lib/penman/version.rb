--- conflicted
+++ resolved
@@ -1,12 +1,7 @@
 module Penman
   MAJOR = 0     # api
-<<<<<<< HEAD
   MINOR = 3     # features
-  PATCH = 6     # bug fixes
-=======
-  MINOR = 2     # features
-  PATCH = 9     # bug fixes
->>>>>>> 02c40304
+  PATCH = 0     # bug fixes
   BUILD = nil   # beta, rc1, etc
 
   VERSION = [MAJOR, MINOR, PATCH, BUILD].compact.join('.')
