--- conflicted
+++ resolved
@@ -43,11 +43,10 @@
 - [pull request](https://github.com/uken/penman/pull/10)
 
 ### 0.5.10
-<<<<<<< HEAD
-- Add functionality for generating seeds only for specific models (thanks @lyrebird!)
-- [pull request](https://github.com/uken/penman/pull/12)
-=======
 - relax rails constraint, allowing rails 5 apps to use the gem
 - direct users to put the configuration in initializers
 - [pull request](https://github.com/uken/penman/pull/11) (thanks @nearlyfreeapps)
->>>>>>> 7410529d
+
+### 0.6.10
+- Add functionality for generating seeds only for specific models (thanks @lyrebird)
+- [pull request](https://github.com/uken/penman/pull/12)